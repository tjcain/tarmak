{
  "name": "jetstack-kubernetes",
  "version": "0.1.0",
  "author": "jetstack",
  "summary": "Jetstack module to configure kubernetes",
  "license": "Apache-2.0",
  "source": "https://github.com/puppernetes/module-kubernetes",
  "project_page": null,
  "issues_url": null,
   "dependencies" : [
      {
         "name" : "puppetlabs-stdlib",
<<<<<<< HEAD
         "version_requirement" : ">= 4.16.0 < 5.0.0"
=======
         "version_requirement" : ">= 4.2.0 < 5.0.0"
      },
      {
         "name" : "puppetlabs-concat",
         "version_requirement" : ">= 4.0.0 < 5.0.0"
>>>>>>> 2de10cde
      }
   ],
  "data_provider": null
}
<|MERGE_RESOLUTION|>--- conflicted
+++ resolved
@@ -10,15 +10,11 @@
    "dependencies" : [
       {
          "name" : "puppetlabs-stdlib",
-<<<<<<< HEAD
          "version_requirement" : ">= 4.16.0 < 5.0.0"
-=======
-         "version_requirement" : ">= 4.2.0 < 5.0.0"
       },
       {
          "name" : "puppetlabs-concat",
          "version_requirement" : ">= 4.0.0 < 5.0.0"
->>>>>>> 2de10cde
       }
    ],
   "data_provider": null
