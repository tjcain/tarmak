--- conflicted
+++ resolved
@@ -155,11 +155,7 @@
 	// AWS specific options
 	Amazon *ClusterKubernetesAPIServerAmazon `json:"amazon,omitempty"`
 
-<<<<<<< HEAD
-        AuthTokenWebhookFile string `json:"authTokenWebhookFile"`
-=======
 	AuthTokenWebhookFile string `json:"authTokenWebhookFile,omitempty"`
->>>>>>> 151872f5
 
 	FeatureGates map[string]bool `json:"featureGates,omitempty"`
 }
@@ -200,15 +196,9 @@
 }
 
 type ClusterKubernetesAPIServerAmazon struct {
-<<<<<<< HEAD
-	PublicELBAccessLogs   *ClusterKubernetesAPIServerAmazonAccessLogs `json:"publicELBAccessLogs,omitempty"`
-	InternalELBAccessLogs *ClusterKubernetesAPIServerAmazonAccessLogs `json:"internalELBAccessLogs,omitempty"`
-        AwsIamAuthenticatorInit bool `json:"awsIAMAuthenticatorInit,omitempty"`
-=======
 	PublicELBAccessLogs     *ClusterKubernetesAPIServerAmazonAccessLogs `json:"publicELBAccessLogs,omitempty"`
 	InternalELBAccessLogs   *ClusterKubernetesAPIServerAmazonAccessLogs `json:"internalELBAccessLogs,omitempty"`
 	AwsIAMAuthenticatorInit bool                                        `json:"awsIAMAuthenticatorInit,omitempty"`
->>>>>>> 151872f5
 }
 
 type ClusterKubernetesAPIServerAmazonAccessLogs struct {
