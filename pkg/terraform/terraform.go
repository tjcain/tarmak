// Copyright Jetstack Ltd. See LICENSE for details.
package terraform

import (
	"bufio"
	"bytes"
	"fmt"
	"io"
	"net"
	"os"
	"os/exec"
	"path/filepath"
	"sort"
	"strings"
	"sync"

	"github.com/hashicorp/terraform/command"
	"github.com/kardianos/osext"
	"github.com/sirupsen/logrus"

	tarmakDocker "github.com/jetstack/tarmak/pkg/docker"
	"github.com/jetstack/tarmak/pkg/tarmak/interfaces"
	"github.com/jetstack/tarmak/pkg/tarmak/utils"
	"github.com/jetstack/tarmak/pkg/terraform/providers/tarmak/rpc"
)

type Terraform struct {
	*tarmakDocker.App
	log    *logrus.Entry
	tarmak interfaces.Tarmak
}

func New(tarmak interfaces.Tarmak) *Terraform {
	log := tarmak.Log().WithField("module", "terraform")

	return &Terraform{
		log:    log,
		tarmak: tarmak,
	}
}

// this method perpares the terraform plugins folder. This folder contains
// terraform providers and provisioners in general. We are pointing through
// symlinks to the tarmak binary, which contains all relevant providers
func (t *Terraform) preparePlugins(c interfaces.Cluster) error {
	binaryPath, err := osext.Executable()
	if err != nil {
		return fmt.Errorf("error finding tarmak executable: %s", err)
	}

	pluginPath := t.pluginPath(c)
	if err := utils.EnsureDirectory(pluginPath, 0755); err != nil {
		return err
	}

	for providerName, _ := range InternalProviders {
		destPath := filepath.Join(pluginPath, fmt.Sprintf("terraform-provider-%s", providerName))
		if stat, err := os.Lstat(destPath); err != nil && !os.IsNotExist(err) {
			return err
		} else if err == nil {
			if (stat.Mode() & os.ModeSymlink) == 0 {
				return fmt.Errorf("%s is not a symbolic link", destPath)
			}

			if linkPath, err := os.Readlink(destPath); err != nil {
				return err
			} else if linkPath == binaryPath {
				// link points to correct destination
				continue
			}

			err := os.Remove(destPath)
			if err != nil {
				return err
			}
		}

		err := os.Symlink(
			binaryPath,
			destPath,
		)
		if err != nil {
			return err
		}
	}

	return nil
}

// plugin path that stores terraform providers binaries
func (t *Terraform) pluginPath(c interfaces.Cluster) string {
	return filepath.Join(t.codePath(c), command.DefaultPluginVendorDir)
}

// code path to store terraform modules and files
func (t *Terraform) codePath(c interfaces.Cluster) string {
	return filepath.Join(c.ConfigPath(), "terraform")
}

// socket path for the tarmak provider socket
func tarmakSocketPath(clusterConfig string) string {
	return filepath.Join(clusterConfig, "tarmak.sock")
}
func (t *Terraform) socketPath(c interfaces.Cluster) string {
	return tarmakSocketPath(c.ConfigPath())
}

func (t *Terraform) terraformWrapper(cluster interfaces.Cluster, command string, args []string) error {

	// generate tf code
	if err := t.GenerateCode(cluster); err != nil {
		return err
	}

	// symlink tarmak plugins into folder
	if err := t.preparePlugins(cluster); err != nil {
		return err
	}

	// listen to rpc
	stopCh := make(chan struct{})
	wg := sync.WaitGroup{}
	wg.Add(1)
	go func() {
		defer wg.Done()
		if err := rpc.ListenUnixSocket(
			rpc.New(t.tarmak.Cluster()),
			t.socketPath(cluster),
			stopCh,
		); err != nil {
			t.log.Fatalf("error listening to unix socket: %s", err)
		}
	}()

	// run init
	if err := t.command(
		cluster,
		[]string{
			"terraform",
			"init",
			"-get-plugins=false",
			"-input=false",
		},
		nil,
		nil,
		nil,
	); err != nil {
		return err
	}

<<<<<<< HEAD
	// command
	cmdArgs := []string{
		"terraform",
		command,
	}
	cmdArgs = append(cmdArgs, args...)

	if err := t.command(
		cluster,
		cmdArgs,
		nil,
		nil,
		nil,
	); err != nil {
		return err
=======
	// plan
	if command != "" {
		cmdArgs := []string{
			"terraform",
			command,
		}
		cmdArgs = append(cmdArgs, args...)

		if err := t.command(
			cluster,
			cmdArgs,
			nil,
			nil,
			nil,
		); err != nil {
			return err
		}
>>>>>>> 631c8f81
	}

	close(stopCh)
	wg.Wait()

	return nil
}

func (t *Terraform) envVars(cluster interfaces.Cluster) ([]string, error) {
	envVars := []string{
		"TF_IN_AUTOMATION=1",
	}

	// get environment variables necessary for provider
	if environmentProvider, err := cluster.Environment().Provider().Environment(); err != nil {
		return []string{}, fmt.Errorf("error getting environment secrets from provider: %s", err)
	} else {
		envVars = append(envVars, environmentProvider...)
	}

	return envVars, nil
}

func (t *Terraform) command(cluster interfaces.Cluster, args []string, stdin io.Reader, stdout io.Writer, stderr io.Writer) error {
	envVars, err := t.envVars(cluster)
	if err != nil {
		return err
	}

	binaryPath, err := osext.Executable()
	if err != nil {
		return fmt.Errorf("error finding tarmak executable: %s", err)
	}

	cmd := exec.Command(
		binaryPath,
		args...,
	)

	stdoutPipe, err := cmd.StdoutPipe()
	if err != nil {
		return err
	}

	stderrPipe, err := cmd.StderrPipe()
	if err != nil {
		return err
	}

	// forward stdout
	if stdout == nil {
		stdoutScanner := bufio.NewScanner(stdoutPipe)
		go func() {
			for stdoutScanner.Scan() {
				t.log.WithField("std", "out").Debug(stdoutScanner.Text())
			}
		}()
	} else {
		cmd.Stdout = stdout
	}

	// forward stderr
	if stderr == nil {
		stderrScanner := bufio.NewScanner(stderrPipe)
		go func() {
			for stderrScanner.Scan() {
				t.log.WithField("std", "err").Debug(stderrScanner.Text())
			}
		}()
	} else {
		cmd.Stderr = stderr
	}

	cmd.Stdin = stdin
	cmd.Dir = t.codePath(cluster)
	cmd.Env = envVars

	if err := cmd.Run(); err != nil {
		return err
	}

	return nil
}

func (t *Terraform) Plan(cluster interfaces.Cluster) error {
	return t.terraformWrapper(
		cluster,
		"plan",
		[]string{"-detailed-exitcode", "-input=false"},
	)
}

func (t *Terraform) Apply(cluster interfaces.Cluster) error {
	return t.terraformWrapper(
		cluster,
		"apply",
		[]string{"-input=false", "-auto-approve=true"},
	)
}

func (t *Terraform) Destroy(cluster interfaces.Cluster) error {
	return t.terraformWrapper(
		cluster,
		"destroy",
		[]string{"-force"},
	)
}

func (t *Terraform) Shell(cluster interfaces.Cluster) error {

	if err := t.terraformWrapper(cluster, "", nil); err != nil {
		return err
	}

	dir := t.codePath(cluster)
	envVars, err := t.envVars(cluster)
	if err != nil {
		return err
	}

	// use $SHELL if available, fall back to /bin/sh
	shell := os.Getenv("SHELL")
	if shell == "" {
		shell = "/bin/sh"
		envVars = append(envVars, fmt.Sprintf("PS1=[%s]$ ", dir))
	}

	cmd := exec.Command(shell)
	cmd.Dir = dir
	// envVars variables will override any shell envs will equal key
	cmd.Env = append(os.Environ(), envVars...)
	cmd.Stdin = os.Stdin
	cmd.Stdout = os.Stdout
	cmd.Stderr = os.Stderr

	return cmd.Run()
}

// convert interface map to terraform.tfvars format
func MapToTerraformTfvars(input map[string]interface{}) (output string, err error) {
	var buf bytes.Buffer

	for key, value := range input {
		switch v := value.(type) {
		case map[string]string:
			_, err := buf.WriteString(fmt.Sprintf("%s = {\n", key))
			if err != nil {
				return "", err
			}

			keys := make([]string, len(v))
			pos := 0
			for key, _ := range v {
				keys[pos] = key
				pos++
			}
			sort.Strings(keys)
			for _, key := range keys {
				_, err := buf.WriteString(fmt.Sprintf("  %s = \"%s\"\n", key, v[key]))
				if err != nil {
					return "", err
				}
			}

			_, err = buf.WriteString("}\n")
			if err != nil {
				return "", err
			}
		case []string:
			values := make([]string, len(v))
			for pos, _ := range v {
				values[pos] = fmt.Sprintf(`"%s"`, v[pos])
			}
			_, err := buf.WriteString(fmt.Sprintf("%s = [%s]\n", key, strings.Join(values, ", ")))
			if err != nil {
				return "", err
			}
		case string:
			_, err := buf.WriteString(fmt.Sprintf("%s = \"%s\"\n", key, v))
			if err != nil {
				return "", err
			}
		case int:
			_, err := buf.WriteString(fmt.Sprintf("%s = %d\n", key, v))
			if err != nil {
				return "", err
			}
		case *net.IPNet:
			_, err := buf.WriteString(fmt.Sprintf("%s = \"%s\"\n", key, v.String()))
			if err != nil {
				return "", err
			}
		default:
			return "", fmt.Errorf("ignoring unknown var key='%s' type='%#+v'", key, v)
		}
	}
	return buf.String(), nil
}<|MERGE_RESOLUTION|>--- conflicted
+++ resolved
@@ -148,23 +148,6 @@
 		return err
 	}
 
-<<<<<<< HEAD
-	// command
-	cmdArgs := []string{
-		"terraform",
-		command,
-	}
-	cmdArgs = append(cmdArgs, args...)
-
-	if err := t.command(
-		cluster,
-		cmdArgs,
-		nil,
-		nil,
-		nil,
-	); err != nil {
-		return err
-=======
 	// plan
 	if command != "" {
 		cmdArgs := []string{
@@ -182,7 +165,6 @@
 		); err != nil {
 			return err
 		}
->>>>>>> 631c8f81
 	}
 
 	close(stopCh)
