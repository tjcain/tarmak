--- conflicted
+++ resolved
@@ -165,15 +165,6 @@
 		}
 	}
 
-<<<<<<< HEAD
-        if conf.APIServer != nil && conf.APIServer.AuthTokenWebhookFile != "" {
-		hieraData.variables = append(hieraData.variables, fmt.Sprintf(`kubernetes::apiserver::auth_token_webhook_file: "%s"`, conf.APIServer.AuthTokenWebhookFile))
-	}
-
-        if conf.APIServer != nil && conf.APIServer.Amazon != nil && conf.APIServer.Amazon.AwsIamAuthenticatorInit {
-                hieraData.variables = append(hieraData.variables, "kubernetes::apiserver::aws_iam_authenticator_init: true")
-        }
-=======
 	if conf.APIServer != nil && conf.APIServer.AuthTokenWebhookFile != "" {
 		hieraData.variables = append(hieraData.variables, fmt.Sprintf(`kubernetes::apiserver::auth_token_webhook_file: "%s"`, conf.APIServer.AuthTokenWebhookFile))
 	}
@@ -181,7 +172,6 @@
 	if conf.APIServer != nil && conf.APIServer.Amazon != nil && conf.APIServer.Amazon.AwsIAMAuthenticatorInit {
 		hieraData.variables = append(hieraData.variables, "kubernetes::apiserver::aws_iam_authenticator_init: true")
 	}
->>>>>>> 151872f5
 
 	if conf.PodSecurityPolicy != nil {
 		if conf.PodSecurityPolicy.Enabled {
