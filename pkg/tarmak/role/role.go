--- conflicted
+++ resolved
@@ -18,11 +18,7 @@
 	ELBIngress    bool // enable ELB API internal
 	ELBIngressTLS bool // enable TLS
 	ELBAPI        bool // enable ELB ingress external
-<<<<<<< HEAD
-	ELBAPIPublic bool // ELB public or internal
-=======
 	ELBAPIPublic  bool // ELB public or internal
->>>>>>> fe8d62f3
 
 	// IAM Permissions
 	IAMELBController               bool // Controller access to ELB loadbalancers
