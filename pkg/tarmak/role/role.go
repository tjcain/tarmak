--- conflicted
+++ resolved
@@ -15,15 +15,10 @@
 }
 
 type RoleAWS struct {
-<<<<<<< HEAD
-	ELBIngress   bool // enable ELB API internal
-	ELBAPI       bool // enable ELB ingress external
-	ELBAPIPublic bool // ELB public or internal
-=======
 	ELBIngress    bool // enable ELB API internal
 	ELBIngressTLS bool // enable TLS
 	ELBAPI        bool // enable ELB ingress external
->>>>>>> 0f613b68
+	ELBAPIPublic  bool // ELB public or internal
 
 	// IAM Permissions
 	IAMELBController               bool // Controller access to ELB loadbalancers
