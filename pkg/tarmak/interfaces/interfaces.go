// Copyright Jetstack Ltd. See LICENSE for details.
package interfaces

import (
	"context"
	"io"
	"net"

	vault "github.com/hashicorp/vault/api"
	"github.com/jetstack/vault-unsealer/pkg/kv"
	"github.com/sirupsen/logrus"

	clusterv1alpha1 "github.com/jetstack/tarmak/pkg/apis/cluster/v1alpha1"
	tarmakv1alpha1 "github.com/jetstack/tarmak/pkg/apis/tarmak/v1alpha1"
	"github.com/jetstack/tarmak/pkg/tarmak/role"
	"github.com/jetstack/tarmak/pkg/tarmak/utils/input"
	wingclient "github.com/jetstack/tarmak/pkg/wing/client"
)

type Cluster interface {
	Variables() map[string]interface{}
	Environment() Environment
	Name() string
	NetworkCIDR() *net.IPNet
	RemoteState() string

	// get the absolute config path to cluster's config folder
	ConfigPath() string

	Config() *clusterv1alpha1.Cluster
	Images() []string // This returns all neccessary base images
	SSHConfigPath() string
	SSHHostKeysPath() string
	ClusterName() string
	Log() *logrus.Entry
	APITunnel() Tunnel
	Region() string
	Subnets() []clusterv1alpha1.Subnet // Return subnets per AZ
	Role(string) *role.Role
	Roles() []*role.Role
	InstancePools() []InstancePool
	InstancePool(string) InstancePool
	ImageIDs() (map[string]string, error)
	Parameters() map[string]string
	Type() string
	ListHosts() ([]Host, error)
	// This enforces a reapply of the puppet.tar.gz on every instance in the cluster
	ReapplyConfiguration() error
	// This waits until all instances have congverged successfully
	WaitForConvergance() error
	// This upload the puppet.tar.gz to the cluster, warning there is some duplication as terraform is also uploading this puppet.tar.gz
	UploadConfiguration() error
	// Verify the cluster (these contain more expensive calls like AWS calls
	Verify() error
	// Validate the cluster (these contain less expensive local calls)
	Validate() error

	// This state is either destroy or apply
	GetState() string
	SetState(string)

	// get the terrform output for this cluster
	TerraformOutput() (map[string]interface{}, error)

	// return public api hostname
	PublicAPIHostname() string
}

type Environment interface {
	Tarmak() Tarmak
	Location() string // this returns the location of the environment (e.g. the region)
	Variables() map[string]interface{}
	Provider() Provider
	// Verify the cluster (these contain more expensive calls like AWS calls
	Verify() error
	// Validate the cluster (these contain less expensive local calls)
	Validate() error
	Name() string
	HubName() string
	Clusters() []Cluster
	Cluster(name string) (cluster Cluster, err error)
	SSHPrivateKeyPath() string
	SSHPrivateKey() (signer interface{})
	Log() *logrus.Entry
	Parameters() map[string]string
	Config() *tarmakv1alpha1.Environment
	Type() string
	WingTunnel() Tunnel
	WingClientset() (*wingclient.Clientset, Tunnel, error)

	// get the absolute config path to the environment's config folder
	ConfigPath() string

	// this verifies if the connection to the bastion instance is working
	VerifyBastionAvailable() error

	// return the cluster which is the hub
	Hub() Cluster

	// return the vaullt for the environment
	Vault() Vault
}

type Provider interface {
	Cloud() string
	Name() string
	Parameters() map[string]string
	Region() string
	// Verify the cluster (these contain more expensive calls like AWS calls
	Verify() error
	// Validate the cluster (these contain less expensive local calls)
	Validate() error
	Reset() // reset all caches within the provider
	RemoteStateBucketName() string
	RemoteStateBucketAvailable() (bool, error)
	RemoteState(namespace, clusterName, stackName string) string
	PublicZone() string
	Environment() ([]string, error)
	Variables() map[string]interface{}
	QueryImages(tags map[string]string) ([]tarmakv1alpha1.Image, error)
	VaultKV() (kv.Service, error)
	VaultKVWithParams(kmsKeyID, unsealKeyName string) (kv.Service, error)
	ListHosts(Cluster) ([]Host, error)
	InstanceType(string) (string, error)
	VolumeType(string) (string, error)
	String() string
	AskEnvironmentLocation(Initialize) (string, error)
	AskInstancePoolZones(Initialize) (zones []string, err error)
	UploadConfiguration(Cluster, io.ReadSeeker) error
	VerifyInstanceTypes(intstancePools []InstancePool) error
}

type Tarmak interface {
	Variables() map[string]interface{}
	Log() *logrus.Entry
	RootPath() (string, error)

	// get the absolute config path to tarmak's config folder
	ConfigPath() string

	Clusters() []Cluster
	Cluster() Cluster
	Environments() []Environment
	Environment() Environment
	Providers() []Provider
	Provider() Provider
	Terraform() Terraform
	Packer() Packer
	Puppet() Puppet
	Config() Config
	SSH() SSH
	Version() string
	HomeDirExpand(in string) (string, error)
	HomeDir() string
	KeepContainers() bool

	// get a provider by name
	ProviderByName(string) (Provider, error)
	// get an environment by name
	EnvironmentByName(string) (Environment, error)
}

type Config interface {
	Cluster(environment string, name string) (cluster *clusterv1alpha1.Cluster, err error)
	Clusters(environment string) (clusters []*clusterv1alpha1.Cluster)
	AppendCluster(cluster *clusterv1alpha1.Cluster) error
	UniqueClusterName(environment, name string) error
	Provider(name string) (provider *tarmakv1alpha1.Provider, err error)
	Providers() (providers []*tarmakv1alpha1.Provider)
	AppendProvider(prov *tarmakv1alpha1.Provider) error
	UniqueProviderName(name string) error
	ValidName(name, regex string) error
	ReadConfig() (*tarmakv1alpha1.Config, error)
	Environment(name string) (environment *tarmakv1alpha1.Environment, err error)
	Environments() (environments []*tarmakv1alpha1.Environment)
	AppendEnvironment(*tarmakv1alpha1.Environment) error
	UniqueEnvironmentName(name string) error
	// currently selected <env name>-<cluster name>
	CurrentCluster() string
	// currently selected cluster name
	CurrentClusterName() string
	// currently selected env name
	CurrentEnvironmentName() string
	Contact() string
	Project() string
	WingDevMode() bool
	SetCurrentCluster(string) error
}

type Packer interface {
	IDs() (map[string]string, error)
	List() ([]tarmakv1alpha1.Image, error)
	Build(ctx context.Context) error
}

type Terraform interface {
	Output(cluster Cluster) (map[string]interface{}, error)
	Prepare(cluster Cluster) error
}

type SSH interface {
	WriteConfig(Cluster) error
	PassThrough([]string)
	Tunnel(hostname string, destination string, destinationPort int) Tunnel
	Execute(host string, cmd string, args []string) (returnCode int, err error)
}

type Tunnel interface {
	Start() error
	Stop() error
	Port() int
	BindAddress() string
}

type VaultTunnel interface {
	Tunnel
	VaultClient() *vault.Client
}

type Host interface {
	ID() string
	Hostname() string
	User() string
	Roles() []string
	SSHConfig() string
	Parameters() map[string]string
}

type Puppet interface {
	TarGz(io.Writer) error
}

type Kubectl interface {
}

type Vault interface {
	Tunnel() (VaultTunnel, error)
	RootToken() (string, error)
	TunnelFromFQDNs(vaultInternalFQDNs []string, vaultCA string) (VaultTunnel, error)
	VerifyInitFromFQDNs(instances []string, vaultCA, vaultKMSKeyID, vaultUnsealKeyName string) error
}

type InstancePool interface {
	Config() *clusterv1alpha1.InstancePool
	TFName() string
	Name() string
	Image() string
	Role() *role.Role
	Volumes() []Volume
	Zones() []string
<<<<<<< HEAD
	Validate() error
=======
	MinCount() int
	MaxCount() int
>>>>>>> 98d9c1a4
}

type Volume interface {
	Name() string
	Size() int
	Type() string
	Device() string
}

type Initialize interface {
	Input() *input.Input
	AskProjectName() (string, error)
	AskContact() (string, error)
	Config() Config
	Tarmak() Tarmak
	CurrentProvider() Provider
	CurrentEnvironment() Environment
}<|MERGE_RESOLUTION|>--- conflicted
+++ resolved
@@ -248,12 +248,9 @@
 	Role() *role.Role
 	Volumes() []Volume
 	Zones() []string
-<<<<<<< HEAD
-	Validate() error
-=======
+	Validate() error
 	MinCount() int
 	MaxCount() int
->>>>>>> 98d9c1a4
 }
 
 type Volume interface {
