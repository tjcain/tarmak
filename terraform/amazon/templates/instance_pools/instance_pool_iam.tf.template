--- conflicted
+++ resolved
@@ -108,16 +108,10 @@
   role       = "${aws_iam_role.{{.TFName}}.name}"
   policy_arn = "${aws_iam_policy.tarmak_bucket_read.arn}"
 }
-<<<<<<< HEAD
 
 resource "aws_iam_role_policy_attachment" "{{.TFName}}_additional_policy" {
   count      = "${length(var.{{.TFName}}_iam_additional_policy_arns)}"
   role       = "${aws_iam_role.{{.TFName}}.name}"
   policy_arn = "${element(var.{{.TFName}}_iam_additional_policy_arns, count.index)}"
 }
-{{ end -}}
-
->>>>>>> Make sure Terraform runs
-=======
-{{ end -}}
->>>>>>> fe8d62f3
+{{ end -}}