# Class: kubernetes
class kubernetes (
  $version = $::kubernetes::params::version,
  $aia_version = $::kubernetes::params::aws_authenticator_version,
  $bin_dir = $::kubernetes::params::bin_dir,
  $aia_bin_dir = '/opt/aws_authenticator',
  $download_dir = $::kubernetes::params::download_dir,
  $dest_dir = $::kubernetes::params::dest_dir,
  $config_dir = $::kubernetes::params::config_dir,
  $systemd_dir = $::kubernetes::params::systemd_dir,
  $run_dir = $::kubernetes::params::run_dir,
  $apply_dir = $::kubernetes::params::apply_dir,
  $uid = $::kubernetes::params::uid,
  $gid = $::kubernetes::params::gid,
  $user = $::kubernetes::params::user,
  $group = $::kubernetes::params::group,
  String $master_url = '',
  $curl_path = $::kubernetes::params::curl_path,
  $ssl_dir = undef,
  $source = undef,
  Enum['aws', ''] $cloud_provider = '',
<<<<<<< HEAD
  $aws_iam_authenticator_image = 'gcr.io/heptio-images/authenticator@sha256:8699a69cbd7274810a63cfb67b7053166897831c734011c62ce0aee32d66b3b8',
=======
  $storage_encrypted = undef,
>>>>>>> 151872f5
  $cluster_name = undef,
  $dns_root = undef,
  $cluster_dns = undef,
  $cluster_domain = 'cluster.local',
  $service_ip_range_network = '10.254.0.0',
  $service_ip_range_mask = '16',
  $leader_elect = true,
  $allow_privileged = true,
  $pod_security_policy = undef,
  Optional[Boolean] $enable_pod_priority = undef,
  $service_account_key_file = undef,
  $service_account_key_generate = false,
  Optional[String] $pod_network = undef,
  Integer[-1,65535] $apiserver_insecure_port = -1,
  Integer[0,65535] $apiserver_secure_port = 6443,
  Array[Enum['AlwaysAllow', 'ABAC', 'RBAC']] $authorization_mode = [],
  String $tls_min_version = 'VersionTLS12',
  Array[String] $tls_cipher_suites = [
    'TLS_ECDHE_ECDSA_WITH_AES_128_GCM_SHA256',
    'TLS_ECDHE_RSA_WITH_AES_128_GCM_SHA256',
    'TLS_ECDHE_ECDSA_WITH_CHACHA20_POLY1305',
    'TLS_ECDHE_RSA_WITH_AES_256_GCM_SHA384',
    'TLS_ECDHE_RSA_WITH_CHACHA20_POLY1305',
    'TLS_ECDHE_ECDSA_WITH_AES_256_GCM_SHA384',
    'TLS_RSA_WITH_AES_256_GCM_SHA384',
    'TLS_RSA_WITH_AES_128_GCM_SHA256',
  ],
  Integer $max_user_instances = 8192,
  Integer $max_user_watches = 524288,
) inherits ::kubernetes::params
{

  # detect authorization mode
  if $authorization_mode == [] {
      # enable RBAC after and Node 1.8+
    if versioncmp($::kubernetes::version, '1.8.0') >= 0 {
      $_authorization_mode = ['Node','RBAC']
    } elsif versioncmp($::kubernetes::version, '1.6.0') >= 0 {
      # enable RBAC after 1.6+
      $_authorization_mode = ['RBAC']
    } else {
      $_authorization_mode = ['ABAC']
    }
  } else {
    $_authorization_mode = $authorization_mode
  }

  if $apiserver_insecure_port == -1 and versioncmp($version, '1.6.0') < 0 {
    $_apiserver_insecure_port = 8080
  } elsif $apiserver_insecure_port == -1 {
    $_apiserver_insecure_port = 0
  } else {
    $_apiserver_insecure_port = $::kubernetes::apiserver_insecure_port
  }

  # apply pod security policy by default for 1.8.0 or higher
  if $pod_security_policy == undef {
    if versioncmp($version, '1.8.0') >= 0 {
      $_pod_security_policy = true
    } else {
      $_pod_security_policy = false
    }
  } else {
    if $pod_security_policy and versioncmp($version, '1.6.0') >= 0 {
      $_pod_security_policy = $pod_security_policy
    } else {
      $_pod_security_policy = false
    }
  }

  if $enable_pod_priority == undef {
    $_enable_pod_priority = false
  } else {
    if $enable_pod_priority and versioncmp($version, '1.8.0') >= 0 {
      $_enable_pod_priority = true
    } else {
      $_enable_pod_priority = false
    }
  }

  # build a good default master URL
  if $master_url == '' {
    if $_apiserver_insecure_port == 0  {
      $_master_url = "https://localhost:${apiserver_secure_port}"
    } else {
      $_master_url = "http://127.0.0.1:${_apiserver_insecure_port}"
    }
  } else {
      $_master_url = $master_url
  }

  $download_url = regsubst(
    $::kubernetes::params::download_url,
    '#VERSION#',
    $version,
    'G'
  )
  $_dest_dir = "${dest_dir}/kubernetes-${version}"

  $aia_download_url = regsubst(
    $::kubernetes::params::aws_authenticator_download_url,
    '#VERSION#',
    $aia_version,
    'G'
  )

  if $ssl_dir == undef {
    $_ssl_dir = "${config_dir}/ssl"
  } else {
    $_ssl_dir = $ssl_dir
  }

  if $service_account_key_file == undef {
    $_service_account_key_file = "${_ssl_dir}/service-account-key.pem"
  } else {
    $_service_account_key_file = $service_account_key_file
  }


  if $cluster_dns == undef {
    $_sir_parts = $service_ip_range_network.split('\.')
    $_cluster_dns = "${_sir_parts[0]}.${_sir_parts[1]}.${_sir_parts[2]}.10"
  } else {
    $_cluster_dns = $cluster_dns
  }

  $path = defined('$::path') ? {
      default => '/usr/local/sbin:/usr/local/bin:/usr/sbin:/usr/bin:/sbin:/bin:/opt/bin',
      true    => $::path
  }

  $nologin = $::osfamily ? {
    'RedHat' => '/sbin/nologin',
    'Debian' => '/usr/sbin/nologin',
    default  => '/usr/sbin/nologin',
  }

  group { $group:
    ensure => present,
    gid    => $gid,
  }
  -> user { $user:
    ensure => present,
    uid    => $uid,
    home   => $config_dir,
    shell  => $nologin,
  }

  file { $config_dir:
    ensure  => directory,
    owner   => $user,
    group   => $group,
    mode    => '0750',
    require => User[$user],
  }
  -> file { $_ssl_dir:
    ensure => directory,
    owner  => $user,
    group  => $group,
    mode   => '0750',
  }

  file {$::kubernetes::params::run_dir:
    ensure  => directory,
    owner   => $user,
    group   => $group,
    mode    => '0750',
    require => User[$user],
  }

  file {$::kubernetes::params::apply_dir:
    ensure  => directory,
    owner   => $user,
    group   => $group,
    mode    => '0750',
    require => User[$user],
  }
}<|MERGE_RESOLUTION|>--- conflicted
+++ resolved
@@ -19,11 +19,7 @@
   $ssl_dir = undef,
   $source = undef,
   Enum['aws', ''] $cloud_provider = '',
-<<<<<<< HEAD
-  $aws_iam_authenticator_image = 'gcr.io/heptio-images/authenticator@sha256:8699a69cbd7274810a63cfb67b7053166897831c734011c62ce0aee32d66b3b8',
-=======
   $storage_encrypted = undef,
->>>>>>> 151872f5
   $cluster_name = undef,
   $dns_root = undef,
   $cluster_dns = undef,
