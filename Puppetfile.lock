--- conflicted
+++ resolved
@@ -1,17 +1,10 @@
 FORGE
   remote: https://forgeapi.puppetlabs.com
   specs:
-<<<<<<< HEAD
+    puppetlabs-concat (4.0.0)
+      puppetlabs-stdlib (< 5.0.0, >= 4.13.1)
     puppetlabs-stdlib (4.16.0)
 
 DEPENDENCIES
+  puppetlabs-concat (< 5.0.0, >= 4.0.0)
   puppetlabs-stdlib (< 5.0.0, >= 4.16.0)
-=======
-    puppetlabs-concat (4.0.0)
-      puppetlabs-stdlib (< 5.0.0, >= 4.13.1)
-    puppetlabs-stdlib (4.14.0)
-
-DEPENDENCIES
-  puppetlabs-concat (< 5.0.0, >= 4.0.0)
-  puppetlabs-stdlib (< 5.0.0, >= 4.2.0)
->>>>>>> 2de10cde
